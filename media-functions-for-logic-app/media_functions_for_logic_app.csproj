--- conflicted
+++ resolved
@@ -3,16 +3,10 @@
     <TargetFramework>net461</TargetFramework>
   </PropertyGroup>
   <ItemGroup>
-<<<<<<< HEAD
     <PackageReference Include="Microsoft.Azure.WebJobs.Extensions.DocumentDB" Version="1.2.0" />
-    <PackageReference Include="Microsoft.NET.Sdk.Functions" Version="1.0.13" />
-    <PackageReference Include="windowsazure.mediaservices" Version="4.1.0.1" />
-    <PackageReference Include="windowsazure.mediaservices.extensions" Version="4.1.0.1" />
-=======
     <PackageReference Include="Microsoft.NET.Sdk.Functions" Version="1.0.24" />
     <PackageReference Include="windowsazure.mediaservices" Version="4.2.0" />
     <PackageReference Include="windowsazure.mediaservices.extensions" Version="4.2.0" />
->>>>>>> 62f94da8
   </ItemGroup>
   <ItemGroup>
     <Reference Include="Microsoft.CSharp" />
