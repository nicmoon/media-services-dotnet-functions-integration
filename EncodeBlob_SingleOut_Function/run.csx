--- conflicted
+++ resolved
@@ -41,12 +41,8 @@
     log.Info($"Using Azure Media Services account : {_mediaServicesAccountName}");
 
     // Use this key to sign WebHook requests with
-<<<<<<< HEAD
     byte[] keyBytes = Convert.FromBase64String("wOlDEUJ4/VN1No8HxVxpsRvej0DZrO5DXvImGLjFhfctPGFiMkUA0Cj8HSfJW7lePX9XsfHAMhw30p0yYqG+1A==");
-=======
-    byte[] keyBytes = Convert.FromBase64String("w4DDqUMRQnjDvVN1NsKPB8OFXGnCsRvej0DZrMOuQ17DsiYYwrjFhcO3LTxhYjJF77+9w5Aow7wdJ8OJW8K5Xj1/V8Kxw7HDgDIcN9KdMmLCocK+w5Q=");
 
->>>>>>> ed70cc72
     string webhookEndpoint = @"https://johdeufunctions.azurewebsites.net/api/Notification_Webhook_Function?code=j0txf1f8msjytzvpe40nxbpxdcxtqcgxy0nt";
 
     try
@@ -67,8 +63,6 @@
 
         // Step 2: Create an Encoding Job
 
-<<<<<<< HEAD
-
         // Check for existing Notification Endpoint with the name "FunctionWebHook"
         var existingEndpoint = _context.NotificationEndPoints.Where(e=>e.Name == "FunctionWebHook").FirstOrDefault();
         INotificationEndPoint endpoint = null;
@@ -82,14 +76,6 @@
                     NotificationEndPointType.WebHook, webhookEndpoint, keyBytes); 
             log.Info($"Notification Endpoint Created with Key : {keyBytes.ToString()}");
         }
-                    
-=======
-        // Create a WebHook endpoint to call another Function at Job State changes...
-        INotificationEndPoint endpoint = _context.NotificationEndPoints.Create("FunctionWebHook",
-                                    NotificationEndPointType.WebHook, webhookEndpoint, keyBytes);
-
-        log.Info($"Notification Endpoint Created with Key : {keyBytes.ToString()}");
->>>>>>> ed70cc72
 
         // Declare a new encoding job with the Standard encoder
         IJob job = _context.Jobs.Create("Azure Function - MES Job");
@@ -116,7 +102,6 @@
         task.OutputAssets.AddNew(fileName, AssetCreationOptions.None);
 
         // Add the WebHook notification to this Task and request all notification state changes
-<<<<<<< HEAD
         if (endpoint != null){
             task.TaskNotificationSubscriptions.AddNew(NotificationJobState.All, endpoint, true);
             log.Info($"Created Notification Subscription for endpoint: {webhookEndpoint}");
@@ -124,11 +109,6 @@
             log.Error("No Notification Endpoint is being used");
         }
         
-=======
-        task.TaskNotificationSubscriptions.AddNew(NotificationJobState.All, endpoint, true);
-        log.Info($"Created Notification Subscription for endpoint: {webhookEndpoint}");
-
->>>>>>> ed70cc72
         job.Submit();
         log.Info("Job Submitted");
 
@@ -178,15 +158,10 @@
 
         CloudBlockBlob jobOutput = null;
 
-<<<<<<< HEAD
             // Get only the single MP4 output file. 
             var blobs = outContainer.ListBlobs().OfType<CloudBlob>()
                         .Where(b=>b.Name.ToLower().EndsWith(".mp4"));
-=======
-        // Get only the single MP4 output file. 
-        var blobs = outContainer.ListBlobs().OfType<CloudBlob>()
-                    .Where(b => b.Name.ToLower().EndsWith(".mp4"));
->>>>>>> ed70cc72
+
 
         foreach (var blob in blobs)
         {
